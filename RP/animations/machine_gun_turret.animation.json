{
	"format_version": "1.8.0",
	"animations": {
		"animation.machine_gun_turret.setup": {
			"loop": true,
			"bones": {
				"base": {
					"relative_to": {
						"rotation": "entity"
					},
					"rotation": [0, "-query.body_y_rotation", 0]
				}
			}
		},
		"animation.machine_gun_turret.look_at_target": {
			"loop": true,
			"bones": {
				"base": {
					"relative_to": {
						"rotation": "entity"
					},
					"rotation": [0, 0, 0]
				},
				"body": {
					"rotation": [0, "query.target_y_rotation", 0]
				},
				"head": {
					"rotation": ["query.target_x_rotation > 27.5 ? 27.5 : query.target_x_rotation < -90 ? -90 : query.target_x_rotation", 0, 0]
				}
			}
		},
		"animation.machine_gun_turret.shoot": {
			"animation_length": 1.5,
			"bones": {
				"body": {
					"position": {
						"0.0": [0, 0, 0],
						"0.0167": ["Math.random(-0.1,0.1)", 0, "Math.random(-0.1,0.1)"],
						"1.1": [0, 0, 0]
					},
					"rotation": {
						"0.0": [0, "query.target_y_rotation", 0],
						"0.0167": ["Math.random(-1,1)", "query.target_y_rotation", "Math.random(-1,1)"],
						"1.1": [0, "query.target_y_rotation", 0]
					}
				},
				"head": {
					"rotation": {
<<<<<<< HEAD
						"0.0": [0, 0, 0],
						"0.0167": ["Math.random(-1,1)", "Math.random(-1,1)", 0],
						"1.1": [0, 0, 0]
=======
						"0.0": ["query.target_x_rotation > 27.5 ? 27.5 : query.target_x_rotation < -90 ? -90 : query.target_x_rotation", 0, 0],
						"0.0167": ["(query.target_x_rotation > 27.5 ? 27.5 : query.target_x_rotation < -90 ? -90 : query.target_x_rotation) + Math.random(-1,1)", "Math.random(-1,1)", "Math.random(-0.5, -2.5)"],
						"1.1": ["query.target_x_rotation > 27.5 ? 27.5 : query.target_x_rotation < -90 ? -90 : query.target_x_rotation", 0, 0]
>>>>>>> 29570938
					}
				},
				"ammo1": {
					"scale": {
						"0.9833": {
							"pre": [1, 1, 1],
							"post": [0, 0, 0]
						},
						"1.2833": {
							"pre": [0, 0, 0],
							"post": [1, 1, 1]
						}
					}
				},
				"ammo2": {
					"scale": {
						"0.8833": {
							"pre": [1, 1, 1],
							"post": [0, 0, 0]
						},
						"1.2667": {
							"pre": [0, 0, 0],
							"post": [1, 1, 1]
						}
					}
				},
				"ammo3": {
					"scale": {
						"0.7833": {
							"pre": [1, 1, 1],
							"post": [0, 0, 0]
						},
						"1.2333": {
							"pre": [0, 0, 0],
							"post": [1, 1, 1]
						}
					}
				},
				"ammo4": {
					"scale": {
						"0.6833": {
							"pre": [1, 1, 1],
							"post": [1, 0, 0]
						},
						"1.2167": {
							"pre": [0, 0, 0],
							"post": [1, 1, 1]
						}
					}
				},
				"ammo5": {
					"scale": {
						"0.5833": {
							"pre": [1, 1, 1],
							"post": [0, 0, 0]
						},
						"1.2": {
							"pre": [0, 0, 0],
							"post": [1, 1, 1]
						}
					}
				},
				"ammo6": {
					"scale": {
						"0.4833": {
							"pre": [1, 1, 1],
							"post": [0, 0, 0]
						},
						"1.1833": {
							"pre": [0, 0, 0],
							"post": [1, 1, 1]
						}
					}
				},
				"ammo7": {
					"scale": {
						"0.3833": {
							"pre": [1, 1, 1],
							"post": [0, 0, 0]
						},
						"1.1667": {
							"pre": [0, 0, 0],
							"post": [1, 1, 1]
						}
					}
				},
				"ammo8": {
					"scale": {
						"0.2833": {
							"pre": [1, 1, 1],
							"post": [0, 0, 0]
						},
						"1.1333": {
							"pre": [0, 0, 0],
							"post": [1, 1, 1]
						}
					}
				},
				"ammo9": {
					"scale": {
						"0.1833": {
							"pre": [1, 1, 1],
							"post": [0, 0, 0]
						},
						"1.1167": {
							"pre": [0, 0, 0],
							"post": [1, 1, 1]
						}
					}
				},
				"ammo10": {
					"scale": {
						"0.0833": {
							"pre": [1, 1, 1],
							"post": [0, 0, 0]
						},
						"1.1": {
							"pre": [0, 0, 0],
							"post": [1, 1, 1]
						}
					}
				},
				"discarded_ammo": {
					"position": {
						"0.1": [0, 0, 0],
						"0.15": [-10, 0, 0],
						"0.2": {
							"pre": [-10, 0, 0],
							"post": [0, 0, 0]
						},
						"0.25": [-10, 0, 0],
						"0.3": {
							"pre": [-10, 0, 0],
							"post": [0, 0, 0]
						},
						"0.35": [-10, 0, 0],
						"0.4": {
							"pre": [-10, 0, 0],
							"post": [0, 0, 0]
						},
						"0.45": [-10, 0, 0],
						"0.5": {
							"pre": [-10, 0, 0],
							"post": [0, 0, 0]
						},
						"0.55": [-10, 0, 0],
						"0.6": {
							"pre": [-10, 0, 0],
							"post": [0, 0, 0]
						},
						"0.65": [-10, 0, 0],
						"0.7": {
							"pre": [-10, 0, 0],
							"post": [0, 0, 0]
						},
						"0.75": [-10, 0, 0],
						"0.8": {
							"pre": [-10, 0, 0],
							"post": [0, 0, 0]
						},
						"0.85": [-10, 0, 0],
						"0.9": {
							"pre": [-10, 0, 0],
							"post": [0, 0, 0]
						},
						"0.95": [-10, 0, 0],
						"1.0": {
							"pre": [-10, 0, 0],
							"post": [0, 0, 0]
						},
						"1.05": [-10, 0, 0]
					},
					"scale": {
						"0.1333": [1, 1, 1],
						"0.15": [0, 0, 0],
						"0.2": {
							"pre": [0, 0, 0],
							"post": [1, 1, 1]
						},
						"0.25": [0, 0, 0],
						"0.3": {
							"pre": [0, 0, 0],
							"post": [1, 1, 1]
						},
						"0.35": [0, 0, 0],
						"0.4": {
							"pre": [0, 0, 0],
							"post": [1, 1, 1]
						},
						"0.45": [0, 0, 0],
						"0.5": {
							"pre": [0, 0, 0],
							"post": [1, 1, 1]
						},
						"0.55": [0, 0, 0],
						"0.6": {
							"pre": [0, 0, 0],
							"post": [1, 1, 1]
						},
						"0.65": [0, 0, 0],
						"0.7": {
							"pre": [0, 0, 0],
							"post": [1, 1, 1]
						},
						"0.75": [0, 0, 0],
						"0.8": {
							"pre": [0, 0, 0],
							"post": [1, 1, 1]
						},
						"0.85": [0, 0, 0],
						"0.9": {
							"pre": [0, 0, 0],
							"post": [1, 1, 1]
						},
						"0.95": [0, 0, 0],
						"1.0": {
							"pre": [0, 0, 0],
							"post": [1, 1, 1]
						},
						"1.05": [0, 0, 0]
					}
				},
				"base": {
					"relative_to": {
						"rotation": "entity"
					},
					"rotation": [0, 0, 0]
				}
			},
			"particle_effects": {
				"0.15": {
					"effect": "muzzle_flash",
					"locator": "barrel"
				},
				"0.25": {
					"effect": "muzzle_flash",
					"locator": "barrel"
				},
				"0.35": {
					"effect": "muzzle_flash",
					"locator": "barrel"
				},
				"0.45": {
					"effect": "muzzle_flash",
					"locator": "barrel"
				},
				"0.55": {
					"effect": "muzzle_flash",
					"locator": "barrel"
				},
				"0.65": {
					"effect": "muzzle_flash",
					"locator": "barrel"
				},
				"0.75": {
					"effect": "muzzle_flash",
					"locator": "barrel"
				},
				"0.85": {
					"effect": "muzzle_flash",
					"locator": "barrel"
				},
				"0.95": {
					"effect": "muzzle_flash",
					"locator": "barrel"
				},
				"1.05": {
					"effect": "muzzle_flash",
					"locator": "barrel"
				}
			}
		},
		"animation.machine_gun_turret.death": {
			"animation_length": 1.24,
			"bones": {
				"ammo_case": {
					"rotation": {
						"0.0": {
							"post": [0, 0, 0],
							"lerp_mode": "catmullrom"
						},
						"0.28": [0, 0, 5]
					},
					"position": {
						"0.0": {
							"post": [0, 0, 0],
							"lerp_mode": "catmullrom"
						},
						"0.28": [0.3, -11.5, 0]
					}
				},
				"rounds": {
					"rotation": {
						"0.0": {
							"post": [0, 0, 0],
							"lerp_mode": "catmullrom"
						},
						"0.28": [0, 0, 5]
					},
					"position": {
						"0.0": {
							"post": [0, 0, 0],
							"lerp_mode": "catmullrom"
						},
						"0.28": [0.6, -11.5, 0]
					}
				},
				"ammo1": {
					"rotation": {
						"0.0": {
							"post": [0, 0, 0],
							"lerp_mode": "catmullrom"
						},
						"0.04": {
							"post": [0, 0, 15.94],
							"lerp_mode": "catmullrom"
						},
						"0.08": {
							"post": [0, 0, 30],
							"lerp_mode": "catmullrom"
						},
						"0.12": {
							"post": [0, 0, 23.38],
							"lerp_mode": "catmullrom"
						},
						"0.16": {
							"post": [0, 0, 105],
							"lerp_mode": "catmullrom"
						},
						"0.2": {
							"post": [0, 0, 197.5],
							"lerp_mode": "catmullrom"
						},
						"0.24": {
							"post": [0, 0, 105],
							"lerp_mode": "catmullrom"
						},
						"0.28": {
							"post": [0, 0, 270],
							"lerp_mode": "catmullrom"
						},
						"0.32": {
							"post": [0, 0, 275],
							"lerp_mode": "catmullrom"
						},
						"0.36": {
							"post": [0, 0, 260.31],
							"lerp_mode": "catmullrom"
						},
						"0.4": [0, 0, 355],
						"0.48": [0, 0, 330],
						"0.64": [0, 0, 355]
					},
					"position": {
						"0.0": {
							"post": [0, 0, 0],
							"lerp_mode": "catmullrom"
						},
						"0.04": {
							"post": [0.1, 1.5, 0],
							"lerp_mode": "catmullrom"
						},
						"0.08": {
							"post": [-0.1, 2.55, 0],
							"lerp_mode": "catmullrom"
						},
						"0.12": {
							"post": [-0.05, 3.9, 0],
							"lerp_mode": "catmullrom"
						},
						"0.16": {
							"post": [0.7, 6.55, 0],
							"lerp_mode": "catmullrom"
						},
						"0.2": {
							"post": [2.785, 7.8, 0],
							"lerp_mode": "catmullrom"
						},
						"0.24": {
							"post": [7.25, 8.75, 0],
							"lerp_mode": "catmullrom"
						},
						"0.28": {
							"post": [10.35, 7.15, 0],
							"lerp_mode": "catmullrom"
						},
						"0.32": {
							"post": [12.5, 6.975, 0],
							"lerp_mode": "catmullrom"
						},
						"0.36": {
							"post": [15.17, 1.675, 0],
							"lerp_mode": "catmullrom"
						},
						"0.4": [11.7, -4.3, 0],
						"0.48": [12.35, -4.05, 0],
						"0.64": [11.7, -4.3, 0]
					}
				},
				"ammo2": {
					"rotation": {
						"0.0": {
							"post": [0, 0, 0],
							"lerp_mode": "catmullrom"
						},
						"0.04": {
							"post": [0, 0, 13.2],
							"lerp_mode": "catmullrom"
						},
						"0.08": {
							"post": [0, 0, 31.25],
							"lerp_mode": "catmullrom"
						},
						"0.12": {
							"post": [0, 0, 68],
							"lerp_mode": "catmullrom"
						},
						"0.16": {
							"post": [0, 0, 127.5],
							"lerp_mode": "catmullrom"
						},
						"0.2": {
							"post": [0, 0, 142.5],
							"lerp_mode": "catmullrom"
						},
						"0.24": {
							"post": [0, 0, 90],
							"lerp_mode": "catmullrom"
						},
						"0.28": {
							"post": [0, 0, 220],
							"lerp_mode": "catmullrom"
						},
						"0.32": {
							"post": [0, 0, 210],
							"lerp_mode": "catmullrom"
						},
						"0.36": {
							"post": [0, 0, 251.87],
							"lerp_mode": "catmullrom"
						},
						"0.4": [0, 0, 330],
						"0.52": [0, 0, 317.5],
						"0.64": [0, 0, 330]
					},
					"position": {
						"0.0": {
							"post": [0, 0, 0],
							"lerp_mode": "catmullrom"
						},
						"0.04": {
							"post": [0.34, 1.35, 0],
							"lerp_mode": "catmullrom"
						},
						"0.08": {
							"post": [0.45, 2.275, 0],
							"lerp_mode": "catmullrom"
						},
						"0.12": {
							"post": [0.9, 3.55, 0],
							"lerp_mode": "catmullrom"
						},
						"0.16": {
							"post": [1.56, 4.65, 0],
							"lerp_mode": "catmullrom"
						},
						"0.2": {
							"post": [2.6, 5.4, 0],
							"lerp_mode": "catmullrom"
						},
						"0.24": {
							"post": [7.15, 6.5, 0],
							"lerp_mode": "catmullrom"
						},
						"0.28": {
							"post": [9, 5.7, 0],
							"lerp_mode": "catmullrom"
						},
						"0.32": {
							"post": [11.1, 5.45, 0],
							"lerp_mode": "catmullrom"
						},
						"0.36": {
							"post": [13.9, 0.45, 0],
							"lerp_mode": "catmullrom"
						},
						"0.4": [11.375, -4.4, 0],
						"0.52": [11.675, -4.25, 0],
						"0.64": [11.375, -4.4, 0]
					}
				},
				"ammo3": {
					"rotation": {
						"0.0": {
							"post": [0, 0, 0],
							"lerp_mode": "catmullrom"
						},
						"0.04": {
							"post": [0, 0, 32.77],
							"lerp_mode": "catmullrom"
						},
						"0.16": {
							"post": [0, 0, 87.5],
							"lerp_mode": "catmullrom"
						},
						"0.2": {
							"post": [0, 0, 95],
							"lerp_mode": "catmullrom"
						},
						"0.24": {
							"post": [0, 0, 115],
							"lerp_mode": "catmullrom"
						},
						"0.28": {
							"post": [0, 0, 190],
							"lerp_mode": "catmullrom"
						},
						"0.32": {
							"post": [0, 0, 172.5],
							"lerp_mode": "catmullrom"
						},
						"0.4": [0, 0, 312.5],
						"0.52": [0, 0, 297.5],
						"0.64": [0, 0, 312.5]
					},
					"position": {
						"0.0": {
							"post": [0, 0, 0],
							"lerp_mode": "catmullrom"
						},
						"0.04": {
							"post": [0.75, 1.1, 0],
							"lerp_mode": "catmullrom"
						},
						"0.16": {
							"post": [1.76, 2.79, 0],
							"lerp_mode": "catmullrom"
						},
						"0.2": {
							"post": [2.65, 3.375, 0],
							"lerp_mode": "catmullrom"
						},
						"0.24": {
							"post": [5.225, 4.425, 0],
							"lerp_mode": "catmullrom"
						},
						"0.28": {
							"post": [7.55, 4.1, 0],
							"lerp_mode": "catmullrom"
						},
						"0.32": {
							"post": [9.75, 3.55, 0],
							"lerp_mode": "catmullrom"
						},
						"0.36": {
							"post": [12.25, -0.45, 0],
							"lerp_mode": "catmullrom"
						},
						"0.4": [10.625, -4.4, 0],
						"0.52": [10.72, -4.3, 0],
						"0.64": [10.625, -4.4, 0]
					}
				},
				"ammo4": {
					"rotation": {
						"0.0": {
							"post": [0, 0, 0],
							"lerp_mode": "catmullrom"
						},
						"0.04": {
							"post": [0, 0, 15.12],
							"lerp_mode": "catmullrom"
						},
						"0.16": {
							"post": [0, 0, 37.5],
							"lerp_mode": "catmullrom"
						},
						"0.2": {
							"post": [0, 0, 47.5],
							"lerp_mode": "catmullrom"
						},
						"0.24": {
							"post": [0, 0, 102.5],
							"lerp_mode": "catmullrom"
						},
						"0.28": {
							"post": [0, 0, 137.5],
							"lerp_mode": "catmullrom"
						},
						"0.32": {
							"post": [0, 0, 122.5],
							"lerp_mode": "catmullrom"
						},
						"0.4": {
							"post": [0, 0, 267.5],
							"lerp_mode": "catmullrom"
						}
					},
					"position": {
						"0.0": {
							"post": [0, 0, 0],
							"lerp_mode": "catmullrom"
						},
						"0.04": {
							"post": [0.825, 0.59, 0],
							"lerp_mode": "catmullrom"
						},
						"0.16": {
							"post": [1.685, 1.5625, 0],
							"lerp_mode": "catmullrom"
						},
						"0.2": {
							"post": [2.455, 2.025, 0],
							"lerp_mode": "catmullrom"
						},
						"0.24": {
							"post": [4.45, 2.6, 0],
							"lerp_mode": "catmullrom"
						},
						"0.28": {
							"post": [5.75, 2.55, 0],
							"lerp_mode": "catmullrom"
						},
						"0.32": {
							"post": [8.25, 1.85, 0],
							"lerp_mode": "catmullrom"
						},
						"0.36": {
							"post": [10.111, -1.015, 0],
							"lerp_mode": "catmullrom"
						},
						"0.4": {
							"post": [9.325, -4, 0],
							"lerp_mode": "catmullrom"
						}
					}
				},
				"ammo5": {
					"rotation": {
						"0.0": {
							"post": [0, 0, 0],
							"lerp_mode": "catmullrom"
						},
						"0.04": {
							"post": [0, 0, 3.13],
							"lerp_mode": "catmullrom"
						},
						"0.16": {
							"post": [0, 0, 40],
							"lerp_mode": "catmullrom"
						},
						"0.2": {
							"post": [0, 0, 47.5],
							"lerp_mode": "catmullrom"
						},
						"0.24": {
							"post": [0, 0, 100],
							"lerp_mode": "catmullrom"
						},
						"0.28": {
							"post": [0, 0, 112.5],
							"lerp_mode": "catmullrom"
						},
						"0.32": {
							"post": [0, 0, 102.5],
							"lerp_mode": "catmullrom"
						},
						"0.4": {
							"post": [0, 0, 257.5],
							"lerp_mode": "catmullrom"
						}
					},
					"position": {
						"0.0": {
							"post": [0, 0, 0],
							"lerp_mode": "catmullrom"
						},
						"0.04": {
							"post": [0.74, 0.4125, 0],
							"lerp_mode": "catmullrom"
						},
						"0.16": {
							"post": [1.55, 0.825, 0],
							"lerp_mode": "catmullrom"
						},
						"0.2": {
							"post": [2.2, 1.165, 0],
							"lerp_mode": "catmullrom"
						},
						"0.24": {
							"post": [3.25, 1.35, 0],
							"lerp_mode": "catmullrom"
						},
						"0.28": {
							"post": [4.15, 1.45, 0],
							"lerp_mode": "catmullrom"
						},
						"0.32": {
							"post": [6.9, 0.7, 0],
							"lerp_mode": "catmullrom"
						},
						"0.36": {
							"post": [8, -1.175, 0],
							"lerp_mode": "catmullrom"
						},
						"0.4": {
							"post": [7.95, -3.125, 0],
							"lerp_mode": "catmullrom"
						}
					}
				},
				"ammo6": {
					"rotation": {
						"0.0": {
							"post": [0, 0, 0],
							"lerp_mode": "catmullrom"
						},
						"0.04": {
							"post": [0, 0, 11.05],
							"lerp_mode": "catmullrom"
						},
						"0.16": {
							"post": [0, 0, 17.5],
							"lerp_mode": "catmullrom"
						},
						"0.2": {
							"post": [0, 0, 35],
							"lerp_mode": "catmullrom"
						},
						"0.24": {
							"post": [0, 0, 65],
							"lerp_mode": "catmullrom"
						},
						"0.28": {
							"post": [0, 0, 72.5],
							"lerp_mode": "catmullrom"
						},
						"0.32": {
							"post": [0, 0, 102.5],
							"lerp_mode": "catmullrom"
						},
						"0.4": {
							"post": [0, 0, 190],
							"lerp_mode": "catmullrom"
						}
					},
					"position": {
						"0.0": {
							"post": [0, 0, 0],
							"lerp_mode": "catmullrom"
						},
						"0.04": {
							"post": [0.7, 0.275, 0],
							"lerp_mode": "catmullrom"
						},
						"0.16": {
							"post": [1.125, 0.425, 0],
							"lerp_mode": "catmullrom"
						},
						"0.2": {
							"post": [1.65, 0.5325, 0],
							"lerp_mode": "catmullrom"
						},
						"0.24": {
							"post": [1.95, 0.55, 0],
							"lerp_mode": "catmullrom"
						},
						"0.28": {
							"post": [2.65, 0.65, 0],
							"lerp_mode": "catmullrom"
						},
						"0.32": {
							"post": [5.2, -0.1, 0],
							"lerp_mode": "catmullrom"
						},
						"0.36": {
							"post": [5.74, -0.98, 0],
							"lerp_mode": "catmullrom"
						},
						"0.4": {
							"post": [6.05, -1.775, 0],
							"lerp_mode": "catmullrom"
						}
					}
				},
				"ammo7": {
					"rotation": {
						"0.0": {
							"post": [0, 0, 0],
							"lerp_mode": "catmullrom"
						},
						"0.04": {
							"post": [0, 0, 13.55],
							"lerp_mode": "catmullrom"
						},
						"0.16": {
							"post": [0, 0, 17.5],
							"lerp_mode": "catmullrom"
						},
						"0.2": {
							"post": [0, 0, 37.5],
							"lerp_mode": "catmullrom"
						},
						"0.28": {
							"post": [0, 0, 50],
							"lerp_mode": "catmullrom"
						},
						"0.32": {
							"post": [0, 0, 117.5],
							"lerp_mode": "catmullrom"
						},
						"0.4": {
							"post": [0, 0, 145],
							"lerp_mode": "catmullrom"
						}
					},
					"position": {
						"0.0": {
							"post": [0, 0, 0],
							"lerp_mode": "catmullrom"
						},
						"0.04": {
							"post": [0.54, 0.075, 0],
							"lerp_mode": "catmullrom"
						},
						"0.16": {
							"post": [0.875, 0.175, 0],
							"lerp_mode": "catmullrom"
						},
						"0.2": {
							"post": [1.1, 0.075, 0],
							"lerp_mode": "catmullrom"
						},
						"0.28": {
							"post": [1.625, 0.2, 0],
							"lerp_mode": "catmullrom"
						},
						"0.32": {
							"post": [3.3, -0.2, 0],
							"lerp_mode": "catmullrom"
						},
						"0.4": {
							"post": [3.95, -0.725, 0],
							"lerp_mode": "catmullrom"
						}
					}
				},
				"ammo8": {
					"rotation": {
						"0.0": {
							"post": [0, 0, 0],
							"lerp_mode": "catmullrom"
						},
						"0.04": {
							"post": [0, 0, 12.27],
							"lerp_mode": "catmullrom"
						},
						"0.16": {
							"post": [0, 0, 23.5],
							"lerp_mode": "catmullrom"
						},
						"0.28": {
							"post": [0, 0, 46],
							"lerp_mode": "catmullrom"
						},
						"0.32": {
							"post": [0, 0, 81],
							"lerp_mode": "catmullrom"
						},
						"0.4": {
							"post": [0, 0, 96],
							"lerp_mode": "catmullrom"
						}
					},
					"position": {
						"0.0": {
							"post": [0, 0, 0],
							"lerp_mode": "catmullrom"
						},
						"0.04": {
							"post": [0.325, -0.05, 0],
							"lerp_mode": "catmullrom"
						},
						"0.16": {
							"post": [0.54, -0.075, 0],
							"lerp_mode": "catmullrom"
						},
						"0.28": {
							"post": [0.725, -0.05, 0],
							"lerp_mode": "catmullrom"
						},
						"0.32": {
							"post": [1.6, 0, 0],
							"lerp_mode": "catmullrom"
						},
						"0.4": {
							"post": [1.95, -0.125, 0],
							"lerp_mode": "catmullrom"
						}
					}
				},
				"ammo9": {
					"rotation": {
						"0.0": {
							"post": [0, 0, 0],
							"lerp_mode": "catmullrom"
						},
						"0.04": {
							"post": [0, 0, 10.55],
							"lerp_mode": "catmullrom"
						},
						"0.16": {
							"post": [0, 0, 15],
							"lerp_mode": "catmullrom"
						},
						"0.28": {
							"post": [0, 0, 15],
							"lerp_mode": "catmullrom"
						},
						"0.32": {
							"post": [0, 0, 42.5],
							"lerp_mode": "catmullrom"
						},
						"0.4": {
							"post": [0, 0, 52.5],
							"lerp_mode": "catmullrom"
						}
					},
					"position": {
						"0.0": {
							"post": [0, 0, 0],
							"lerp_mode": "catmullrom"
						},
						"0.04": {
							"post": [0.1, -0.1, 0],
							"lerp_mode": "catmullrom"
						},
						"0.16": {
							"post": [0.15, -0.125, 0],
							"lerp_mode": "catmullrom"
						},
						"0.28": {
							"post": [0.15, -0.12, 0],
							"lerp_mode": "catmullrom"
						},
						"0.32": {
							"post": [0.425, 0.075, 0],
							"lerp_mode": "catmullrom"
						},
						"0.4": {
							"post": [0.55, 0.09, 0],
							"lerp_mode": "catmullrom"
						}
					}
				},
				"ammo10": {
					"rotation": {
						"0.0": {
							"post": [0, 0, 0],
							"lerp_mode": "catmullrom"
						},
						"0.16": {
							"post": [0, 0, 0],
							"lerp_mode": "catmullrom"
						}
					},
					"position": {
						"0.0": {
							"post": [0, 0, 0],
							"lerp_mode": "catmullrom"
						},
						"0.16": {
							"post": [0, 0, 0],
							"lerp_mode": "catmullrom"
						}
					}
				},
				"gun": {
					"rotation": {
						"0.0": {
							"post": [0, 0, 0],
							"lerp_mode": "catmullrom"
						},
						"0.28": [-25, 0, 0],
						"0.36": {
							"post": [-25, 0, 0],
							"lerp_mode": "catmullrom"
						},
						"0.64": [0, 0, 0]
					},
					"position": {
						"0.0": {
							"post": [0, 0, 0],
							"lerp_mode": "catmullrom"
						},
						"0.28": [0, -6, 0],
						"0.36": {
							"post": [0, -6.75, -0.5],
							"lerp_mode": "catmullrom"
						},
						"0.64": [0, -10.75, -3.5]
					}
				},
				"base": {
					"relative_to": {
						"rotation": "entity"
					},
					"rotation": [0, "-query.body_y_rotation", "Math.min(Math.sqrt(Math.max(0, query.anim_time * 20 - 0.5) / 20 * 1.6), 1) * -90"]
				},
				"body": {
					"relative_to": {
						"rotation": "entity"
					},
					"rotation": [0, "this", "Math.min(Math.sqrt(Math.max(0, query.anim_time * 20 - 0.5) / 20 * 1.6), 1) * -90"]
				},
				"head": {
					"relative_to": {
						"rotation": "entity"
					},
					"rotation": [0, "this", "Math.min(Math.sqrt(Math.max(0, query.anim_time * 20 - 0.5) / 20 * 1.6), 1) * -90"]
				}
			}
		}
	}
}<|MERGE_RESOLUTION|>--- conflicted
+++ resolved
@@ -46,15 +46,9 @@
 				},
 				"head": {
 					"rotation": {
-<<<<<<< HEAD
-						"0.0": [0, 0, 0],
-						"0.0167": ["Math.random(-1,1)", "Math.random(-1,1)", 0],
-						"1.1": [0, 0, 0]
-=======
 						"0.0": ["query.target_x_rotation > 27.5 ? 27.5 : query.target_x_rotation < -90 ? -90 : query.target_x_rotation", 0, 0],
 						"0.0167": ["(query.target_x_rotation > 27.5 ? 27.5 : query.target_x_rotation < -90 ? -90 : query.target_x_rotation) + Math.random(-1,1)", "Math.random(-1,1)", "Math.random(-0.5, -2.5)"],
 						"1.1": ["query.target_x_rotation > 27.5 ? 27.5 : query.target_x_rotation < -90 ? -90 : query.target_x_rotation", 0, 0]
->>>>>>> 29570938
 					}
 				},
 				"ammo1": {
