--- conflicted
+++ resolved
@@ -1,22 +1,15 @@
 {
-	"format_version": "1.8.0",
+	"format_version": "1.10.0",
 	"animations": {
 		"animation.machine_gun_turret.setup": {
 			"loop": true,
 			"bones": {
 				"base": {
-<<<<<<< HEAD
-					"relative_to": {
-						"rotation": "entity"
-					},
-					"rotation": [0, "-query.body_y_rotation", 0]
-=======
 					"rotation": [
 						0,
 						"-query.body_y_rotation",
 						0
 					]
->>>>>>> 99452dce
 				}
 			}
 		},
@@ -24,18 +17,6 @@
 			"loop": true,
 			"bones": {
 				"base": {
-<<<<<<< HEAD
-					"relative_to": {
-						"rotation": "entity"
-					},
-					"rotation": [0, 0, 0]
-				},
-				"body": {
-					"rotation": [0, "query.target_y_rotation", 0]
-				},
-				"head": {
-					"rotation": ["query.target_x_rotation > 27.5 ? 27.5 : query.target_x_rotation < -90 ? -90 : query.target_x_rotation", 0, 0]
-=======
 					"rotation": [
 						0,
 						0,
@@ -55,7 +36,6 @@
 						0,
 						0
 					]
->>>>>>> 99452dce
 				}
 			}
 		},
