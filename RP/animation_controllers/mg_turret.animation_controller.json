//bridge-file-version: #4
{
	"format_version": "1.10.0",
	"animation_controllers": {
		"controller.animation.machine_gun_turret.firing_sequence": {
			"initial_state": "default",
			"states": {
				"default": {
					"animations": [
						"look_at_target"
					],
					"transitions": [
						{
							"shoot": "query.is_charged"
						}
					]
				},
				"shoot": {
					"animations": [
						"shoot"
					],
					"transitions": [
<<<<<<< HEAD
						{
							"default": "(!query.has_target || query.is_charged) && query.any_animation_finished"
						}
=======
						{"default": "query.has_target && !query.is_charged && query.any_animation_finished"}
>>>>>>> 29570938
					]
				}
			}
		}
	}
}<|MERGE_RESOLUTION|>--- conflicted
+++ resolved
@@ -20,13 +20,7 @@
 						"shoot"
 					],
 					"transitions": [
-<<<<<<< HEAD
-						{
-							"default": "(!query.has_target || query.is_charged) && query.any_animation_finished"
-						}
-=======
 						{"default": "query.has_target && !query.is_charged && query.any_animation_finished"}
->>>>>>> 29570938
 					]
 				}
 			}
