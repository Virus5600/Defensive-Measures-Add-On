//bridge-file-version: #21
{
	"format_version": "1.10.0",
	"minecraft:client_entity": {
		"description": {
			"identifier": "defensive:mg_turret",
			"materials": {
				"default": "entity"
			},
			"textures": {
				"default": "textures/entity/machine_gun_turret"
			},
			"geometry": {
				"default": "geometry.machine_gun_turret"
			},
			"animations": {
				"setup": "animation.machine_gun_turret.setup",
				"look_at_target": "animation.machine_gun_turret.look_at_target",
				"shoot": "animation.machine_gun_turret.shoot",
				"firing_sequence": "controller.animation.machine_gun_turret.firing_sequence",
				"death": "animation.machine_gun_turret.death"
			},
			"scripts": {
				"scale": 0.5,
				"animate": [
<<<<<<< HEAD
					"setup",
					"look_at_target",
					"firing_sequence",
					{
						"death": "!query.is_alive"
					}
=======
					{"setup": "query.is_alive"},
					{"firing_sequence": "query.has_target"},
					{"death": "!query.is_alive"}
>>>>>>> 29570938
				]
			},
			"render_controllers": [
				"controller.render.machine_gun_turret"
			],
			"particle_effects": {
				"muzzle_flash": "defensive:muzzle_flash"
			}
		}
	}
}<|MERGE_RESOLUTION|>--- conflicted
+++ resolved
@@ -23,18 +23,9 @@
 			"scripts": {
 				"scale": 0.5,
 				"animate": [
-<<<<<<< HEAD
-					"setup",
-					"look_at_target",
-					"firing_sequence",
-					{
-						"death": "!query.is_alive"
-					}
-=======
 					{"setup": "query.is_alive"},
 					{"firing_sequence": "query.has_target"},
 					{"death": "!query.is_alive"}
->>>>>>> 29570938
 				]
 			},
 			"render_controllers": [
