--- conflicted
+++ resolved
@@ -2,10 +2,10 @@
 	"format_version": "1.10.0",
 	"particle_effect": {
 		"description": {
-			"identifier": "defensive:muzzle_flash",
+			"identifier": "dm:muzzle_flash",
 			"basic_render_parameters": {
 				"material": "particles_alpha",
-				"texture": "textures/particle/muzzle_flash"
+				"texture": "textures/particle/particles"
 			}
 		},
 		"components": {
@@ -13,23 +13,14 @@
 				"position": true,
 				"rotation": true
 			},
-<<<<<<< HEAD
-			"minecraft:emitter_rate_steady": {
-				"spawn_rate": 1,
-				"max_particles": 1
-=======
 			"minecraft:emitter_rate_instant": {
 				"num_particles": 5
->>>>>>> 99452dce
 			},
 			"minecraft:emitter_lifetime_once": {
-				"active_time": 0.1
+				"active_time": 1
 			},
 			"minecraft:emitter_shape_point": {},
 			"minecraft:particle_lifetime_expression": {
-<<<<<<< HEAD
-				"max_lifetime": 0.07
-=======
 				"max_lifetime": 0.5
 			},
 			"minecraft:particle_initial_spin": {
@@ -44,20 +35,8 @@
 					"-Math.random(0, 5)"
 				],
 				"linear_drag_coefficient": "Math.random(0, 0.5)"
->>>>>>> 99452dce
 			},
-			"minecraft:particle_initial_speed": 0,
-			"minecraft:particle_motion_dynamic": {},
 			"minecraft:particle_appearance_billboard": {
-<<<<<<< HEAD
-				"size": [0.2, 0.2],
-				"facing_camera_mode": "rotate_xyz",
-				"uv": {
-					"texture_width": 16,
-					"texture_height": 16,
-					"uv": [0, 0],
-					"uv_size": [16, 16]
-=======
 				"size": [
 					"Math.random(0.05, 0.1)",
 					"Math.random(0.05, 0.1)"
@@ -83,8 +62,12 @@
 						"max_frame": 2,
 						"loop": true
 					}
->>>>>>> 99452dce
 				}
+			},
+			"minecraft:particle_motion_collision": {
+				"collision_drag": 0.1,
+				"coefficient_of_restitution": 0.125,
+				"collision_radius": 0.025
 			}
 		}
 	}
