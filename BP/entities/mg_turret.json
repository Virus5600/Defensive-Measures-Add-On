//bridge-file-version: #30
{
	"format_version": "1.17.0",
	"minecraft:entity": {
		"description": {
			"identifier": "defensive:mg_turret",
			"is_summonable": true
		},
		"components": {
			"minecraft:behavior.defend_village_target": {
				"priority": 1,
				"entity_types": [
					{
						"filters": {
							"subject": "other",
							"test": "is_family",
							"value": "monster"
						},
						"max_dist": 16,
						"must_see": true
					}
				]
			},
			"minecraft:behavior.nearest_attackable_target": {
				"priority": 2,
				"entity_types": [
					{
						"filters": {
							"subject": "other",
							"test": "is_family",
							"value": "monster"
						},
						"max_dist": 16
					}
				],
				"must_see": true,
				"within_radius": 16,
<<<<<<< HEAD
				"persist_time": 2.5,
				"attack_interval": 2.5
=======
				"persist_time": 2
>>>>>>> 29570938
			},
			"minecraft:behavior.ranged_attack": {
				"priority": 0,
				"charge_charged_trigger": 2.4,
				"charge_shoot_trigger": 2.5,
				"attack_interval": 0.1,
				"burst_shots": 10,
				"ranged_fov": 360,
				"x_max_rotation": 90,
				"attack_radius": 24,
				"attack_radius_min": 1,
				"burst_interval": 0.1
			},
			"minecraft:collision_box": {
				"width": 1,
				"height": 1
			},
			"minecraft:fire_immune": true,
			"minecraft:healable": {
				"items": [
					{
						"item": "minecraft:iron_nugget",
						"heal_amount": 1
					},
					{
						"item": "minecraft:iron_ingot",
						"heal_amount": 10
					},
					{
						"item": "minecraft:iron_block",
						"heal_amount": 100,
						"effects": [
							{
								"name": "absorption",
								"duration": 60,
								"amplifier": 2
							}
						]
					}
				]
			},
			"minecraft:health": {
				"value": 75
			},
			"minecraft:loot": {
				"table": "loot_tables/mg_turret/mg_turret.json"
			},
			"minecraft:physics": {
				"has_collision": true,
				"has_gravity": true
			},
			"minecraft:persistent": {},
			"minecraft:pushable": {
				"is_pushable": false,
				"is_pushable_by_piston": true
			},
			"minecraft:shooter": {
				"def": "defensive:mg_bullet"
			},
			"minecraft:variant": {
				"value": 0
			},
			"minecraft:knockback_resistance": {
				"value": 1
			},
			"minecraft:movement": {
				"value": 0,
				"max": 0
			},
			"minecraft:movement.basic": {},
			"minecraft:navigation.walk": {},
			"minecraft:behavior.random_look_around": {
				"priority": 8
			},
			"minecraft:hurt_on_condition": {
				"damage_conditions": [
					{
						"filters": {
							"test": "in_lava",
							"subject": "self",
							"operator": "==",
							"value": true
						},
						"cause": "lava",
						"damage_per_tick": 4
					}
				]
			},
			"minecraft:type_family": {
				"family": [
					"ballista",
					"turret"
				]
			},
<<<<<<< HEAD
			"minecraft:conditional_bandwidth_optimization": {},
			"minecraft:scale": {
				"value": 0.5
			},
=======
>>>>>>> 29570938
			"minecraft:interact": {
				"interactions": [
					{
						"interact_text": "action.turret.remove",
						"on_interact": {
							"target": "self",
							"event": "removeTurret",
							"filters": {
								"domain": "hand",
								"test": "has_equipment",
								"value": "defensive:turret_remover",
								"subject": "other"
							}
						},
						"spawn_items": {
							"table": "loot_tables/mg_turret.drop.json"
						},
						"hurt_item": 1
					}
				]
			},
			"minecraft:conditional_bandwidth_optimization": {},
			"minecraft:scale": {
				"value": 0.34375
			}
		},
		"events": {
			"removeTurret": {
				"add": {
					"component_groups": [
						"despawn"
					]
				}
			}
		},
		"component_groups": {
			"despawn": {
				"minecraft:instant_despawn": {}
			}
		}
	}
}<|MERGE_RESOLUTION|>--- conflicted
+++ resolved
@@ -35,12 +35,7 @@
 				],
 				"must_see": true,
 				"within_radius": 16,
-<<<<<<< HEAD
-				"persist_time": 2.5,
-				"attack_interval": 2.5
-=======
 				"persist_time": 2
->>>>>>> 29570938
 			},
 			"minecraft:behavior.ranged_attack": {
 				"priority": 0,
@@ -135,13 +130,6 @@
 					"turret"
 				]
 			},
-<<<<<<< HEAD
-			"minecraft:conditional_bandwidth_optimization": {},
-			"minecraft:scale": {
-				"value": 0.5
-			},
-=======
->>>>>>> 29570938
 			"minecraft:interact": {
 				"interactions": [
 					{
